--- conflicted
+++ resolved
@@ -3,18 +3,15 @@
 	<PropertyGroup>
 		<TargetFramework>netstandard2.1</TargetFramework>
 		<Nullable>enable</Nullable>
-		<PackageVersion>1.3.0</PackageVersion>
+		<PackageVersion>1.4.0</PackageVersion>
 		<PackageReleaseNotes>
 			- 1.0.2 version includes clock addition to scoreboard model, and playerstatistic addition to livescore model
 			- 1.0.3 Added additional values to StatusDescription Enum (which is part of the ScoreBoard entity).
             - 1.1.0 Introduced `TransportMessageHeaders`. Removed `MessageBrokerTimestamp` from MessageHeader
             - 1.2.0 Enhanced outright league support: Added OutrightLeagueSettlementUpdate message type, OutrightLeagueMarket entity, and Markets property to OutrightLeagueEvent
 			- 1.2.1 Fixed an issue with the OutrightLeagueMarket entity where the `Selections` property was incorrectly defined as a single `OutrightLeagueSelection` instead of a collection of `OutrightLeagueSelection` objects.
-<<<<<<< HEAD
-			- 1.3.0 Extended messaging models with venue, stage, and round support: Added FixtureVenue entity, VenueAssignment/VenueEnvironment/CourtSurface enums, and Venue/Stage/Round properties to Fixture and OutrightFixture entities.
-=======
 			- 1.3.0 Added `Confirmation` property to `Current incdient` entity and `end date` property to `outright fixture` entity 
->>>>>>> ad47e2ec
+			- 1.4.0 Extended messaging models with venue, stage, and round support: Added FixtureVenue entity, VenueAssignment/VenueEnvironment/CourtSurface enums, and Venue/Stage/Round properties to Fixture and OutrightFixture entities.
 		</PackageReleaseNotes>
 	</PropertyGroup>
 

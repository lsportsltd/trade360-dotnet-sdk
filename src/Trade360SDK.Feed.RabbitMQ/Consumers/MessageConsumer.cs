--- conflicted
+++ resolved
@@ -1,4 +1,5 @@
 ﻿using System;
+using System.Collections.Concurrent;
 using System.Linq;
 using System.Reflection;
 using System.Text;
@@ -9,37 +10,23 @@
 using Trade360SDK.Common.Attributes;
 using Trade360SDK.Common.Entities.Enums;
 using Trade360SDK.Feed.Converters;
-<<<<<<< HEAD
+using Trade360SDK.Feed.Configuration;
 using Trade360SDK.Feed.RabbitMQ.Resolvers;
-=======
-using Trade360SDK.Feed.Configuration;
-using Trade360SDK.Feed.RabbitMQ.Handlers;
->>>>>>> fd76f59f
 
 namespace Trade360SDK.Feed.RabbitMQ.Consumers
 {
     internal class MessageConsumer : AsyncDefaultBasicConsumer
     {
-<<<<<<< HEAD
-=======
-        private readonly ConcurrentDictionary<int, IMessageTypeHandler> _bodyHandlers = new ConcurrentDictionary<int, IMessageTypeHandler>();
-        private readonly RmqConnectionSettings _settings;
->>>>>>> fd76f59f
         private readonly ILogger _logger;
         private readonly IHandlerTypeResolver _handlerTypeResolver;
+        private readonly RmqConnectionSettings _settings;
 
-<<<<<<< HEAD
-        public MessageConsumer(IHandlerTypeResolver handlerTypeResolver, FlowType type, ILoggerFactory? loggerFactory)
+        public MessageConsumer(IHandlerTypeResolver handlerTypeResolver, FlowType type, RmqConnectionSettings settings, ILoggerFactory? loggerFactory)
         {
             _handlerTypeResolver = (handlerTypeResolver ?? throw new ArgumentNullException(nameof(handlerTypeResolver)));
+            _settings = settings;
             _logger =
                 (loggerFactory ?? throw new ArgumentNullException(nameof(loggerFactory))).CreateLogger(this.GetType());
-=======
-        public MessageConsumer(ILoggerFactory? loggerFactory, RmqConnectionSettings settings)
-        {
-            _settings = settings;
-            _logger = (loggerFactory ?? throw new ArgumentNullException(nameof(loggerFactory))).CreateLogger(this.GetType());
->>>>>>> fd76f59f
         }
 
         public override async Task HandleBasicDeliver(string consumerTag, ulong deliveryTag, bool redelivered,
@@ -62,7 +49,6 @@
 
                 var entityType = wrappedMessage.Header.Type;
 
-<<<<<<< HEAD
                 Type type = IdentifyType(entityType);
 
                 IHandler handler = IdentifyHandler(entityType, type);
@@ -70,12 +56,9 @@
                 var entity = wrappedMessage.Body != null ? JsonSerializer.Deserialize(wrappedMessage.Body, type) : null;
                 
                 await handler.ProcessAsync(entity, wrappedMessage.Header);
-=======
-                await messageTypeHandler.ProcessAsync(wrappedMessage.Body, wrappedMessage.Header);
                 
                 if (_settings.AutoAck == false)
                     Model.BasicAck(deliveryTag, false);
->>>>>>> fd76f59f
             }
             catch (JsonException jsonEx)
             {

--- conflicted
+++ resolved
@@ -24,14 +24,7 @@
         private string? _consumerTag;
         private readonly RmqConnectionSettings _settings;
         private readonly IPackageDistributionApiClient _packageDistributionApiClient;
-<<<<<<< HEAD
         private readonly IHandlerTypeResolver _handlerTypeResolver;
-=======
-        private readonly CancellationTokenSource _cts = new CancellationTokenSource();
-        private readonly ConnectionFactory _factory;
-        private bool _isReconnecting; // Flag to prevent multiple reconnections
-        private readonly object _reconnectionLock = new object(); // Lock for thread safety
->>>>>>> 2098688c
 
         public RabbitMqFeed(RmqConnectionSettings settings, Trade360Settings trade360Settings, IHandlerTypeResolver handlerTypeResolver, FlowType flowType, ILoggerFactory loggerFactory,
             ICustomersApiFactory customersApiFactory)
@@ -42,7 +35,7 @@
 
             // Validate settings
             RmqConnectionSettingsValidator.Validate(_settings);
-<<<<<<< HEAD
+            
             if (trade360Settings != null)
             {
                 _packageDistributionApiClient = customersApiFactory.CreatePackageDistributionHttpClient(
@@ -59,50 +52,6 @@
                             : flowType == FlowType.PreMatch ? trade360Settings.PrematchPackageCredentials.Username : throw new ArgumentException("Not recognized flow type")
                     });
             }
-=======
-
-            // Set up API client for distribution control
-            _packageDistributionApiClient = customersApiFactory.CreatePackageDistributionHttpClient(settings.BaseCustomersApi, new PackageCredentials()
-            {
-                PackageId = settings.PackageId,
-                Password = settings.Password,
-                Username = settings.UserName
-            });
-
-            // Initialize connection factory
-            _factory = new ConnectionFactory
-            {
-                HostName = _settings.Host,
-                Port = _settings.Port,
-                VirtualHost = _settings.VirtualHost,
-                UserName = _settings.UserName,
-                Password = _settings.Password,
-                RequestedHeartbeat = TimeSpan.FromSeconds(_settings.RequestedHeartbeatSeconds),
-                NetworkRecoveryInterval = TimeSpan.FromSeconds(_settings.NetworkRecoveryInterval),
-                DispatchConsumersAsync = _settings.DispatchConsumersAsync,
-                AutomaticRecoveryEnabled = true, // Enable automatic connection recovery
-                TopologyRecoveryEnabled = true // Disable topology recovery to catch the event ourselves
-            };
-
-            CreateAndSetupConnection();
-        }
-
-        private void CreateAndSetupConnection()
-        {
-            _connection = _factory.CreateConnection();
-            _connection.ConnectionShutdown += OnConnectionShutdown;
-
-            // Create and configure the channel
-            _channel = _connection.CreateModel();
-
-            _channel.BasicQos(prefetchSize: 0, prefetchCount: _settings.PrefetchCount, global: false);
-            _consumer.Model = _channel;
-        }
-
-        public void AddEntityHandler<TEntity>(IEntityHandler<TEntity> entityHandler) where TEntity : new()
-        {
-            _consumer.RegisterEntityHandler(entityHandler);
->>>>>>> 2098688c
         }
 
         public async Task StartAsync(bool connectAtStart, CancellationToken cancellationToken)
@@ -169,19 +118,8 @@
             try
             {
                 _logger.LogInformation("Disposing RabbitMQ resources...");
-
-                if (_channel?.IsOpen == true)
-                {
-                    _channel.Close(); // Ensure the channel is closed before disposal
-                }
+                _connection?.Dispose();
                 _channel?.Dispose();
-
-                if (_connection?.IsOpen == true)
-                {
-                    _connection.Close(); // Ensure the connection is closed before disposal
-                }
-                _connection?.Dispose();
-
                 _logger.LogInformation("RabbitMQFeed disposed successfully.");
             }
             catch (Exception ex)
@@ -216,23 +154,13 @@
 
             for (int attempt = 0; attempt < maxRetries; attempt++)
             {
-<<<<<<< HEAD
-                GetDistributionStatusResponse result;
                 if (await GetDistributionEnabled("Distribution is already on.", cancellationToken)) return;
-=======
+
                 if (cancellationToken.IsCancellationRequested)
                 {
                     _logger.LogInformation("Distribution start operation was canceled.");
                     cancellationToken.ThrowIfCancellationRequested();
                 }
-
-                var result = await _packageDistributionApiClient.GetDistributionStatusAsync(cancellationToken);
-                if (result.IsDistributionOn)
-                {
-                    _logger.LogInformation("Distribution is already on.");
-                    return;
-                }
->>>>>>> 2098688c
 
                 _logger.LogInformation("Distribution is off. Attempting to start...");
                 
@@ -248,7 +176,7 @@
             throw new InvalidOperationException("Failed to start distribution after multiple attempts.");
         }
 
-<<<<<<< HEAD
+
         private async Task StartDistribution(CancellationToken cancellationToken)
         {
             try
@@ -277,64 +205,6 @@
                 _logger.LogError($"Got inappropriate GetDistributionEnabled response. Check configuration. {ex}");
             }
             return false;
-=======
-        private void OnConnectionShutdown(object? sender, ShutdownEventArgs e)
-        {
-            if (e.ReplyCode == 200) // Normal shutdown
-            {
-                _logger.LogInformation("Connection closed by server.");
-                return;
-            }
-
-            _logger.LogWarning($"Connection shutdown. ReplyCode: {e.ReplyCode}, ReplyText: {e.ReplyText}");
-            _ = RetryConnectionAsync();
-        }
-
-        private async Task RetryConnectionAsync()
-        {
-            lock (_reconnectionLock)
-            {
-                if (_isReconnecting) return; // Already reconnecting, exit to prevent multiple attempts
-                _isReconnecting = true;
-            }
-
-            const int maxRetries = 12; // Retry for 2 minutes (12 * 10 seconds)
-            const int delayMilliseconds = 10000; // 10-second delay between retries
-
-            for (var attempt = 0; attempt < maxRetries; attempt++)
-            {
-                if (_cts.Token.IsCancellationRequested)
-                {
-                    _logger.LogInformation("RabbitMQ feed recovery operation was canceled.");
-                    _isReconnecting = false;
-                    return;
-                }
-
-                try
-                {
-                    CreateAndSetupConnection();
-
-                    _consumerTag = _channel.BasicConsume(
-                        queue: $"_{_settings.PackageId}_",
-                        autoAck: _settings.AutoAck,
-                        consumer: _consumer);
-
-                    _logger.LogInformation("Reconnected to RabbitMQ and resumed consuming.");
-                    _isReconnecting = false;
-                    return;
-                }
-                catch (Exception ex)
-                {
-                    _logger.LogError(ex, $"Attempt {attempt + 1} to reconnect to RabbitMQ failed. Retrying in {delayMilliseconds / 1000} seconds...");
-                }
-
-                await Task.Delay(delayMilliseconds, _cts.Token);
-            }
-
-            _logger.LogError("Failed to reconnect to RabbitMQ after multiple attempts.");
-            _isReconnecting = false;
-            throw new RabbitMqFeedException("Failed to reconnect to RabbitMQ after multiple attempts.");
->>>>>>> 2098688c
         }
     }
 }
using FluentAssertions;
<<<<<<< HEAD
using Trade360SDK.Common.Entities.Markets;
using Trade360SDK.Common.Entities.Enums;
using System;

namespace Trade360SDK.Common.Entities.Tests.Entities.Markets;

/// <summary>
/// Comprehensive tests for BaseBet class covering all properties,
/// enums, edge cases, and value validation.
/// </summary>
public class BaseBetComprehensiveTests
{
    [Fact]
    public void BaseBet_DefaultConstructor_ShouldInitializeWithDefaultValues()
    {
        // Act
        var baseBet = new BaseBet();

        // Assert
        baseBet.Id.Should().Be(0);
        baseBet.Name.Should().BeNull();
        baseBet.Line.Should().BeNull();
        baseBet.BaseLine.Should().BeNull();
        baseBet.Status.Should().Be(BetStatus.NotSet);
        baseBet.StartPrice.Should().BeNull();
        baseBet.Price.Should().BeNull();
        baseBet.PriceIN.Should().BeNull();
        baseBet.PriceUS.Should().BeNull();
        baseBet.PriceUK.Should().BeNull();
        baseBet.PriceMA.Should().BeNull();
        baseBet.PriceHK.Should().BeNull();
        baseBet.PriceVolume.Should().BeNull();
        baseBet.Settlement.Should().BeNull();
        baseBet.SuspensionReason.Should().BeNull();
        baseBet.LastUpdate.Should().Be(default(DateTime));
        baseBet.Probability.Should().Be(0.0);
        baseBet.ParticipantId.Should().BeNull();
        baseBet.PlayerName.Should().BeNull();
    }

    [Fact]
    public void BaseBet_Id_ShouldSetAndGetCorrectly()
    {
        // Arrange
        var baseBet = new BaseBet();
        var expectedId = 123456789L;

        // Act
        baseBet.Id = expectedId;

        // Assert
        baseBet.Id.Should().Be(expectedId);
    }

    [Theory]
    [InlineData(0L)]
    [InlineData(1L)]
    [InlineData(-1L)]
    [InlineData(long.MaxValue)]
    [InlineData(long.MinValue)]
    [InlineData(999999999999L)]
    public void BaseBet_Id_ShouldHandleVariousLongValues(long id)
    {
        // Arrange
        var baseBet = new BaseBet();

        // Act
        baseBet.Id = id;

        // Assert
        baseBet.Id.Should().Be(id);
    }

    [Fact]
    public void BaseBet_Name_ShouldSetAndGetCorrectly()
    {
        // Arrange
        var baseBet = new BaseBet();
        var expectedName = "Home Team Win";

        // Act
        baseBet.Name = expectedName;

        // Assert
        baseBet.Name.Should().Be(expectedName);
    }

    [Theory]
    [InlineData("")]
    [InlineData(" ")]
    [InlineData("Simple Bet")]
    [InlineData("Bet with Special Characters: !@#$%^&*()")]
    [InlineData("Bet with Unicode: 赌注")]
    [InlineData("Very Long Bet Name That Exceeds Normal Length Expectations")]
    public void BaseBet_Name_ShouldHandleVariousStringValues(string name)
    {
        // Arrange
        var baseBet = new BaseBet();

        // Act
        baseBet.Name = name;

        // Assert
        baseBet.Name.Should().Be(name);
    }

    [Fact]
    public void BaseBet_Name_ShouldHandleNullValue()
    {
        // Arrange
        var baseBet = new BaseBet();

        // Act
        baseBet.Name = null;

        // Assert
        baseBet.Name.Should().BeNull();
    }

    [Theory]
    [InlineData("")]
    [InlineData("0")]
    [InlineData("2.5")]
    [InlineData("-1.5")]
    [InlineData("+1")]
    [InlineData("Asian Handicap")]
    public void BaseBet_Line_ShouldHandleVariousStringValues(string line)
    {
        // Arrange
        var baseBet = new BaseBet();

        // Act
        baseBet.Line = line;

        // Assert
        baseBet.Line.Should().Be(line);
    }

    [Fact]
    public void BaseBet_Line_ShouldHandleNullValue()
    {
=======
using Trade360SDK.Common.Entities.Enums;
using Trade360SDK.Common.Entities.Markets;
using Xunit;

namespace Trade360SDK.Common.Entities.Tests.Entities.Markets;

public class BaseBetComprehensiveTests
{
    [Fact]
    public void Constructor_ShouldCreateInstanceSuccessfully()
    {
        // Act
        var baseBet = new BaseBet();

        // Assert
        baseBet.Should().NotBeNull();
        baseBet.Id.Should().Be(0); // Default long value
        baseBet.Status.Should().Be(BetStatus.NotSet); // Default enum value
        baseBet.Probability.Should().Be(0.0); // Default double value
        baseBet.LastUpdate.Should().Be(default(DateTime)); // Default DateTime
    }

    [Theory]
    [InlineData(1L)]
    [InlineData(long.MaxValue)]
    [InlineData(long.MinValue)]
    [InlineData(42L)]
    [InlineData(0L)]
    public void Id_Property_ShouldAcceptValidValues(long expectedId)
    {
        // Arrange
        var baseBet = new BaseBet();

        // Act
        baseBet.Id = expectedId;

        // Assert
        baseBet.Id.Should().Be(expectedId);
    }

    [Theory]
    [InlineData("Test Bet Name")]
    [InlineData("")]
    [InlineData(null)]
    [InlineData("Very Long Bet Name With Special Characters @#$%")]
    public void Name_Property_ShouldAcceptNullableStringValues(string? expectedName)
    {
        // Arrange
        var baseBet = new BaseBet();

        // Act
        baseBet.Name = expectedName;

        // Assert
        baseBet.Name.Should().Be(expectedName);
    }

    [Theory]
    [InlineData("1.5")]
    [InlineData("+2.5")]
    [InlineData("-1.5")]
    [InlineData("")]
    [InlineData(null)]
    public void Line_Property_ShouldAcceptNullableStringValues(string? expectedLine)
    {
        // Arrange
        var baseBet = new BaseBet();

        // Act
        baseBet.Line = expectedLine;

        // Assert
        baseBet.Line.Should().Be(expectedLine);
    }

    [Theory]
    [InlineData("0.0")]
    [InlineData("1.0")]
    [InlineData("-0.5")]
    [InlineData("")]
    [InlineData(null)]
    public void BaseLine_Property_ShouldAcceptNullableStringValues(string? expectedBaseLine)
    {
        // Arrange
        var baseBet = new BaseBet();

        // Act
        baseBet.BaseLine = expectedBaseLine;

        // Assert
        baseBet.BaseLine.Should().Be(expectedBaseLine);
    }

    [Theory]
    [InlineData(BetStatus.NotSet)]
    [InlineData(BetStatus.Open)]
    [InlineData(BetStatus.Suspended)]
    [InlineData(BetStatus.Settled)]
    public void Status_Property_ShouldAcceptValidBetStatusValues(BetStatus expectedStatus)
    {
        // Arrange
        var baseBet = new BaseBet();

        // Act
        baseBet.Status = expectedStatus;

        // Assert
        baseBet.Status.Should().Be(expectedStatus);
    }

    [Theory]
    [InlineData("1.50")]
    [InlineData("2.00")]
    [InlineData("10.5")]
    [InlineData("")]
    [InlineData(null)]
    public void StartPrice_Property_ShouldAcceptNullableStringValues(string? expectedStartPrice)
    {
        // Arrange
        var baseBet = new BaseBet();

        // Act
        baseBet.StartPrice = expectedStartPrice;

        // Assert
        baseBet.StartPrice.Should().Be(expectedStartPrice);
    }

    [Theory]
    [InlineData("1.75")]
    [InlineData("3.50")]
    [InlineData("100.00")]
    [InlineData("")]
    [InlineData(null)]
    public void Price_Property_ShouldAcceptNullableStringValues(string? expectedPrice)
    {
        // Arrange
        var baseBet = new BaseBet();

        // Act
        baseBet.Price = expectedPrice;

        // Assert
        baseBet.Price.Should().Be(expectedPrice);
    }

    [Theory]
    [InlineData("1.80")]
    [InlineData("2.25")]
    [InlineData("")]
    [InlineData(null)]
    public void PriceIN_Property_ShouldAcceptNullableStringValues(string? expectedPriceIN)
    {
        // Arrange
        var baseBet = new BaseBet();

        // Act
        baseBet.PriceIN = expectedPriceIN;

        // Assert
        baseBet.PriceIN.Should().Be(expectedPriceIN);
    }

    [Theory]
    [InlineData("+150")]
    [InlineData("-200")]
    [InlineData("100")]
    [InlineData("")]
    [InlineData(null)]
    public void PriceUS_Property_ShouldAcceptNullableStringValues(string? expectedPriceUS)
    {
        // Arrange
        var baseBet = new BaseBet();

        // Act
        baseBet.PriceUS = expectedPriceUS;

        // Assert
        baseBet.PriceUS.Should().Be(expectedPriceUS);
    }

    [Theory]
    [InlineData("3/4")]
    [InlineData("1/2")]
    [InlineData("5/1")]
    [InlineData("")]
    [InlineData(null)]
    public void PriceUK_Property_ShouldAcceptNullableStringValues(string? expectedPriceUK)
    {
        // Arrange
        var baseBet = new BaseBet();

        // Act
        baseBet.PriceUK = expectedPriceUK;

        // Assert
        baseBet.PriceUK.Should().Be(expectedPriceUK);
    }

    [Theory]
    [InlineData("0.75")]
    [InlineData("1.25")]
    [InlineData("")]
    [InlineData(null)]
    public void PriceMA_Property_ShouldAcceptNullableStringValues(string? expectedPriceMA)
    {
>>>>>>> 1f8c6ee7
        // Arrange
        var baseBet = new BaseBet();

        // Act
<<<<<<< HEAD
        baseBet.Line = null;

        // Assert
        baseBet.Line.Should().BeNull();
    }

    [Theory]
    [InlineData("")]
    [InlineData("0")]
    [InlineData("1.5")]
    [InlineData("-2.5")]
    [InlineData("Base Line Value")]
    public void BaseBet_BaseLine_ShouldHandleVariousStringValues(string baseLine)
    {
        // Arrange
        var baseBet = new BaseBet();

        // Act
        baseBet.BaseLine = baseLine;

        // Assert
        baseBet.BaseLine.Should().Be(baseLine);
    }

    [Fact]
    public void BaseBet_BaseLine_ShouldHandleNullValue()
    {
        // Arrange
        var baseBet = new BaseBet();

        // Act
        baseBet.BaseLine = null;

        // Assert
        baseBet.BaseLine.Should().BeNull();
    }

    [Theory]
    [InlineData(BetStatus.NotSet)]
    [InlineData(BetStatus.Open)]
    [InlineData(BetStatus.Suspended)]
    [InlineData(BetStatus.Settled)]
    public void BaseBet_Status_ShouldHandleAllBetStatusValues(BetStatus status)
    {
        // Arrange
        var baseBet = new BaseBet();

        // Act
        baseBet.Status = status;

        // Assert
        baseBet.Status.Should().Be(status);
    }

    [Theory]
    [InlineData("")]
    [InlineData("1.50")]
    [InlineData("2.00")]
    [InlineData("10.5")]
    [InlineData("1000")]
    public void BaseBet_StartPrice_ShouldHandleVariousStringValues(string startPrice)
    {
        // Arrange
        var baseBet = new BaseBet();

        // Act
        baseBet.StartPrice = startPrice;

        // Assert
        baseBet.StartPrice.Should().Be(startPrice);
    }

    [Fact]
    public void BaseBet_StartPrice_ShouldHandleNullValue()
    {
        // Arrange
        var baseBet = new BaseBet();

        // Act
        baseBet.StartPrice = null;

        // Assert
        baseBet.StartPrice.Should().BeNull();
    }

    [Theory]
    [InlineData("")]
    [InlineData("1.50")]
    [InlineData("2.00")]
    [InlineData("10.5")]
    [InlineData("1000")]
    public void BaseBet_Price_ShouldHandleVariousStringValues(string price)
=======
        baseBet.PriceMA = expectedPriceMA;

        // Assert
        baseBet.PriceMA.Should().Be(expectedPriceMA);
    }

    [Theory]
    [InlineData("0.80")]
    [InlineData("1.50")]
    [InlineData("")]
    [InlineData(null)]
    public void PriceHK_Property_ShouldAcceptNullableStringValues(string? expectedPriceHK)
>>>>>>> 1f8c6ee7
    {
        // Arrange
        var baseBet = new BaseBet();

        // Act
<<<<<<< HEAD
        baseBet.Price = price;

        // Assert
        baseBet.Price.Should().Be(price);
    }

    [Fact]
    public void BaseBet_Price_ShouldHandleNullValue()
    {
        // Arrange
        var baseBet = new BaseBet();

        // Act
        baseBet.Price = null;

        // Assert
        baseBet.Price.Should().BeNull();
    }

    [Theory]
    [InlineData("1.50")]
    [InlineData("2.00")]
    [InlineData("10.5")]
    public void BaseBet_PriceIN_ShouldHandleVariousStringValues(string priceIN)
    {
        // Arrange
        var baseBet = new BaseBet();

        // Act
        baseBet.PriceIN = priceIN;

        // Assert
        baseBet.PriceIN.Should().Be(priceIN);
    }

    [Theory]
    [InlineData("+150")]
    [InlineData("-200")]
    [InlineData("100")]
    public void BaseBet_PriceUS_ShouldHandleVariousStringValues(string priceUS)
    {
        // Arrange
        var baseBet = new BaseBet();

        // Act
        baseBet.PriceUS = priceUS;

        // Assert
        baseBet.PriceUS.Should().Be(priceUS);
    }

    [Theory]
    [InlineData("1/2")]
    [InlineData("5/1")]
    [InlineData("10/3")]
    public void BaseBet_PriceUK_ShouldHandleVariousStringValues(string priceUK)
    {
        // Arrange
        var baseBet = new BaseBet();

        // Act
        baseBet.PriceUK = priceUK;

        // Assert
        baseBet.PriceUK.Should().Be(priceUK);
    }

    [Theory]
    [InlineData("0.50")]
    [InlineData("1.00")]
    [InlineData("2.50")]
    public void BaseBet_PriceMA_ShouldHandleVariousStringValues(string priceMA)
    {
        // Arrange
        var baseBet = new BaseBet();

        // Act
        baseBet.PriceMA = priceMA;

        // Assert
        baseBet.PriceMA.Should().Be(priceMA);
    }

    [Theory]
    [InlineData("1.50")]
    [InlineData("2.00")]
    [InlineData("0.90")]
    public void BaseBet_PriceHK_ShouldHandleVariousStringValues(string priceHK)
    {
        // Arrange
        var baseBet = new BaseBet();

        // Act
        baseBet.PriceHK = priceHK;

        // Assert
        baseBet.PriceHK.Should().Be(priceHK);
    }

    [Theory]
    [InlineData("1000")]
    [InlineData("50000")]
    [InlineData("250000")]
    public void BaseBet_PriceVolume_ShouldHandleVariousStringValues(string priceVolume)
=======
        baseBet.PriceHK = expectedPriceHK;

        // Assert
        baseBet.PriceHK.Should().Be(expectedPriceHK);
    }

    [Theory]
    [InlineData("10000")]
    [InlineData("50000")]
    [InlineData("")]
    [InlineData(null)]
    public void PriceVolume_Property_ShouldAcceptNullableStringValues(string? expectedPriceVolume)
>>>>>>> 1f8c6ee7
    {
        // Arrange
        var baseBet = new BaseBet();

        // Act
<<<<<<< HEAD
        baseBet.PriceVolume = priceVolume;

        // Assert
        baseBet.PriceVolume.Should().Be(priceVolume);
    }

    [Theory]
    [InlineData(SettlementType.Cancelled)]
    [InlineData(SettlementType.NotSettled)]
    [InlineData(SettlementType.Loser)]
    [InlineData(SettlementType.Winner)]
    [InlineData(SettlementType.Refund)]
    [InlineData(SettlementType.HalfLost)]
    [InlineData(SettlementType.HalfWon)]
    public void BaseBet_Settlement_ShouldHandleAllSettlementTypeValues(SettlementType settlementType)
    {
        // Arrange
        var baseBet = new BaseBet();

        // Act
        baseBet.Settlement = settlementType;

        // Assert
        baseBet.Settlement.Should().Be(settlementType);
    }

    [Fact]
    public void BaseBet_Settlement_ShouldHandleNullValue()
=======
        baseBet.PriceVolume = expectedPriceVolume;

        // Assert
        baseBet.PriceVolume.Should().Be(expectedPriceVolume);
    }

    [Theory]
    [InlineData(SettlementType.NotSettled)]
    [InlineData(SettlementType.Winner)]
    [InlineData(SettlementType.Loser)]
    [InlineData(SettlementType.Refund)]
    [InlineData(SettlementType.HalfWon)]
    [InlineData(SettlementType.HalfLost)]
    [InlineData(SettlementType.Cancelled)]
    [InlineData(null)]
    public void Settlement_Property_ShouldAcceptNullableSettlementTypeValues(SettlementType? expectedSettlement)
>>>>>>> 1f8c6ee7
    {
        // Arrange
        var baseBet = new BaseBet();

        // Act
<<<<<<< HEAD
        baseBet.Settlement = null;

        // Assert
        baseBet.Settlement.Should().BeNull();
    }

    [Theory]
    [InlineData(0)]
    [InlineData(1)]
    [InlineData(100)]
    [InlineData(-1)]
    [InlineData(int.MaxValue)]
    [InlineData(int.MinValue)]
    public void BaseBet_SuspensionReason_ShouldHandleVariousIntegerValues(int suspensionReason)
    {
        // Arrange
        var baseBet = new BaseBet();

        // Act
        baseBet.SuspensionReason = suspensionReason;

        // Assert
        baseBet.SuspensionReason.Should().Be(suspensionReason);
    }

    [Fact]
    public void BaseBet_SuspensionReason_ShouldHandleNullValue()
=======
        baseBet.Settlement = expectedSettlement;

        // Assert
        baseBet.Settlement.Should().Be(expectedSettlement);
    }

    [Theory]
    [InlineData(1)]
    [InlineData(100)]
    [InlineData(null)]
    [InlineData(0)]
    [InlineData(-1)]
    public void SuspensionReason_Property_ShouldAcceptNullableIntValues(int? expectedSuspensionReason)
>>>>>>> 1f8c6ee7
    {
        // Arrange
        var baseBet = new BaseBet();

        // Act
<<<<<<< HEAD
        baseBet.SuspensionReason = null;

        // Assert
        baseBet.SuspensionReason.Should().BeNull();
    }

    [Fact]
    public void BaseBet_LastUpdate_ShouldSetAndGetCorrectly()
    {
        // Arrange
        var baseBet = new BaseBet();
        var expectedDateTime = new DateTime(2024, 1, 15, 10, 30, 45);
=======
        baseBet.SuspensionReason = expectedSuspensionReason;

        // Assert
        baseBet.SuspensionReason.Should().Be(expectedSuspensionReason);
    }

    [Fact]
    public void LastUpdate_Property_ShouldAcceptDateTimeValues()
    {
        // Arrange
        var baseBet = new BaseBet();
        var expectedDateTime = new DateTime(2023, 12, 25, 10, 30, 45);
>>>>>>> 1f8c6ee7

        // Act
        baseBet.LastUpdate = expectedDateTime;

        // Assert
        baseBet.LastUpdate.Should().Be(expectedDateTime);
    }

    [Theory]
    [InlineData(0.0)]
    [InlineData(0.5)]
    [InlineData(1.0)]
<<<<<<< HEAD
    [InlineData(100.0)]
    [InlineData(-1.0)]
    [InlineData(double.MaxValue)]
    [InlineData(double.MinValue)]
    public void BaseBet_Probability_ShouldHandleVariousDoubleValues(double probability)
=======
    [InlineData(0.25)]
    [InlineData(0.75)]
    [InlineData(100.0)]
    [InlineData(-1.0)]
    public void Probability_Property_ShouldAcceptDoubleValues(double expectedProbability)
>>>>>>> 1f8c6ee7
    {
        // Arrange
        var baseBet = new BaseBet();

        // Act
<<<<<<< HEAD
        baseBet.Probability = probability;

        // Assert
        baseBet.Probability.Should().Be(probability);
    }

    [Theory]
    [InlineData(0)]
    [InlineData(1)]
    [InlineData(12345)]
    [InlineData(-1)]
    [InlineData(int.MaxValue)]
    [InlineData(int.MinValue)]
    public void BaseBet_ParticipantId_ShouldHandleVariousIntegerValues(int participantId)
    {
        // Arrange
        var baseBet = new BaseBet();

        // Act
        baseBet.ParticipantId = participantId;

        // Assert
        baseBet.ParticipantId.Should().Be(participantId);
    }

    [Fact]
    public void BaseBet_ParticipantId_ShouldHandleNullValue()
=======
        baseBet.Probability = expectedProbability;

        // Assert
        baseBet.Probability.Should().Be(expectedProbability);
    }

    [Theory]
    [InlineData(1)]
    [InlineData(1000)]
    [InlineData(null)]
    [InlineData(0)]
    [InlineData(-1)]
    public void ParticipantId_Property_ShouldAcceptNullableIntValues(int? expectedParticipantId)
>>>>>>> 1f8c6ee7
    {
        // Arrange
        var baseBet = new BaseBet();

        // Act
<<<<<<< HEAD
        baseBet.ParticipantId = null;

        // Assert
        baseBet.ParticipantId.Should().BeNull();
    }

    [Theory]
    [InlineData("")]
    [InlineData(" ")]
    [InlineData("John Doe")]
    [InlineData("Player with Special Characters: !@#$%")]
    [InlineData("Player with Unicode: 球员")]
    [InlineData("Very Long Player Name That Exceeds Normal Length")]
    public void BaseBet_PlayerName_ShouldHandleVariousStringValues(string playerName)
    {
        // Arrange
        var baseBet = new BaseBet();

        // Act
        baseBet.PlayerName = playerName;

        // Assert
        baseBet.PlayerName.Should().Be(playerName);
    }

    [Fact]
    public void BaseBet_PlayerName_ShouldHandleNullValue()
=======
        baseBet.ParticipantId = expectedParticipantId;

        // Assert
        baseBet.ParticipantId.Should().Be(expectedParticipantId);
    }

    [Theory]
    [InlineData("John Doe")]
    [InlineData("Player Name")]
    [InlineData("")]
    [InlineData(null)]
    [InlineData("Very Long Player Name With Special Characters")]
    public void PlayerName_Property_ShouldAcceptNullableStringValues(string? expectedPlayerName)
>>>>>>> 1f8c6ee7
    {
        // Arrange
        var baseBet = new BaseBet();

        // Act
<<<<<<< HEAD
        baseBet.PlayerName = null;

        // Assert
        baseBet.PlayerName.Should().BeNull();
    }

    [Fact]
    public void BaseBet_AllProperties_ShouldSetAndGetCorrectly()
    {
        // Arrange
        var baseBet = new BaseBet();
        var expectedDateTime = DateTime.UtcNow;

        // Act
        baseBet.Id = 123456L;
        baseBet.Name = "Test Bet";
        baseBet.Line = "2.5";
        baseBet.BaseLine = "1.5";
        baseBet.Status = BetStatus.Open;
        baseBet.StartPrice = "2.00";
        baseBet.Price = "1.90";
        baseBet.PriceIN = "1.90";
        baseBet.PriceUS = "+190";
        baseBet.PriceUK = "9/10";
        baseBet.PriceMA = "0.90";
        baseBet.PriceHK = "0.90";
        baseBet.PriceVolume = "50000";
        baseBet.Settlement = SettlementType.Winner;
        baseBet.SuspensionReason = 1;
        baseBet.LastUpdate = expectedDateTime;
        baseBet.Probability = 0.526;
        baseBet.ParticipantId = 789;
        baseBet.PlayerName = "Test Player";

        // Assert
        baseBet.Id.Should().Be(123456L);
        baseBet.Name.Should().Be("Test Bet");
        baseBet.Line.Should().Be("2.5");
        baseBet.BaseLine.Should().Be("1.5");
        baseBet.Status.Should().Be(BetStatus.Open);
        baseBet.StartPrice.Should().Be("2.00");
        baseBet.Price.Should().Be("1.90");
        baseBet.PriceIN.Should().Be("1.90");
        baseBet.PriceUS.Should().Be("+190");
        baseBet.PriceUK.Should().Be("9/10");
        baseBet.PriceMA.Should().Be("0.90");
        baseBet.PriceHK.Should().Be("0.90");
        baseBet.PriceVolume.Should().Be("50000");
        baseBet.Settlement.Should().Be(SettlementType.Winner);
        baseBet.SuspensionReason.Should().Be(1);
        baseBet.LastUpdate.Should().Be(expectedDateTime);
        baseBet.Probability.Should().Be(0.526);
        baseBet.ParticipantId.Should().Be(789);
        baseBet.PlayerName.Should().Be("Test Player");
    }

    [Fact]
    public void BaseBet_PropertyChanges_ShouldNotAffectOtherProperties()
    {
        // Arrange
        var baseBet = new BaseBet
        {
            Id = 1L,
            Name = "Original Name",
            Price = "1.50"
        };

        // Act
        baseBet.Id = 999L;

        // Assert
        baseBet.Id.Should().Be(999L);
        baseBet.Name.Should().Be("Original Name");
        baseBet.Price.Should().Be("1.50");
    }

    [Fact]
    public void BaseBet_ObjectInstantiation_ShouldCreateIndependentInstances()
    {
        // Arrange & Act
        var baseBet1 = new BaseBet { Id = 1L, Name = "Bet 1" };
        var baseBet2 = new BaseBet { Id = 2L, Name = "Bet 2" };

        // Assert
        baseBet1.Id.Should().NotBe(baseBet2.Id);
        baseBet1.Name.Should().NotBe(baseBet2.Name);
    }

    [Fact]
    public void BaseBet_AllPriceFormats_ShouldHandleCorrectly()
=======
        baseBet.PlayerName = expectedPlayerName;

        // Assert
        baseBet.PlayerName.Should().Be(expectedPlayerName);
    }

    [Fact]
    public void AllProperties_ShouldWorkIndependently()
    {
        // Arrange
        var baseBet = new BaseBet();
        var testDateTime = DateTime.UtcNow;

        // Act
        baseBet.Id = 12345L;
        baseBet.Name = "Test Bet";
        baseBet.Line = "1.5";
        baseBet.BaseLine = "0.0";
        baseBet.Status = BetStatus.Open;
        baseBet.StartPrice = "2.00";
        baseBet.Price = "1.95";
        baseBet.PriceIN = "1.90";
        baseBet.PriceUS = "+100";
        baseBet.PriceUK = "1/1";
        baseBet.PriceMA = "1.00";
        baseBet.PriceHK = "1.00";
        baseBet.PriceVolume = "50000";
        baseBet.Settlement = SettlementType.NotSettled;
        baseBet.SuspensionReason = 5;
        baseBet.LastUpdate = testDateTime;
        baseBet.Probability = 0.52;
        baseBet.ParticipantId = 789;
        baseBet.PlayerName = "John Smith";

        // Assert
        baseBet.Id.Should().Be(12345L);
        baseBet.Name.Should().Be("Test Bet");
        baseBet.Line.Should().Be("1.5");
        baseBet.BaseLine.Should().Be("0.0");
        baseBet.Status.Should().Be(BetStatus.Open);
        baseBet.StartPrice.Should().Be("2.00");
        baseBet.Price.Should().Be("1.95");
        baseBet.PriceIN.Should().Be("1.90");
        baseBet.PriceUS.Should().Be("+100");
        baseBet.PriceUK.Should().Be("1/1");
        baseBet.PriceMA.Should().Be("1.00");
        baseBet.PriceHK.Should().Be("1.00");
        baseBet.PriceVolume.Should().Be("50000");
        baseBet.Settlement.Should().Be(SettlementType.NotSettled);
        baseBet.SuspensionReason.Should().Be(5);
        baseBet.LastUpdate.Should().Be(testDateTime);
        baseBet.Probability.Should().Be(0.52);
        baseBet.ParticipantId.Should().Be(789);
        baseBet.PlayerName.Should().Be("John Smith");
    }

    [Fact]
    public void Object_ShouldBeInstantiable()
    {
        // Act & Assert
        var baseBet = new BaseBet();
        baseBet.Should().BeOfType<BaseBet>();
        baseBet.Should().NotBeNull();
    }

    [Fact]
    public void Properties_ShouldBeGettableAndSettable()
>>>>>>> 1f8c6ee7
    {
        // Arrange
        var baseBet = new BaseBet();

<<<<<<< HEAD
        // Act
        baseBet.Price = "2.00";      // Decimal
        baseBet.PriceIN = "2.00";    // Indonesian
        baseBet.PriceUS = "+100";    // American
        baseBet.PriceUK = "1/1";     // Fractional
        baseBet.PriceMA = "1.00";    // Malay
        baseBet.PriceHK = "1.00";    // Hong Kong

        // Assert
        baseBet.Price.Should().Be("2.00");
        baseBet.PriceIN.Should().Be("2.00");
        baseBet.PriceUS.Should().Be("+100");
        baseBet.PriceUK.Should().Be("1/1");
        baseBet.PriceMA.Should().Be("1.00");
        baseBet.PriceHK.Should().Be("1.00");
    }

    [Fact]
    public void BaseBet_NullableProperties_ShouldHandleNullAndNonNullCorrectly()
    {
        // Arrange
        var baseBet = new BaseBet();

        // Act & Assert - Initial null state
        baseBet.Name.Should().BeNull();
        baseBet.Settlement.Should().BeNull();
        baseBet.SuspensionReason.Should().BeNull();
        baseBet.ParticipantId.Should().BeNull();
        baseBet.PlayerName.Should().BeNull();

        // Act - Set non-null values
        baseBet.Name = "Test Name";
        baseBet.Settlement = SettlementType.Winner;
        baseBet.SuspensionReason = 1;
        baseBet.ParticipantId = 123;
        baseBet.PlayerName = "Test Player";

        // Assert - Non-null state
        baseBet.Name.Should().NotBeNull();
        baseBet.Settlement.Should().NotBeNull();
        baseBet.SuspensionReason.Should().NotBeNull();
        baseBet.ParticipantId.Should().NotBeNull();
        baseBet.PlayerName.Should().NotBeNull();

        // Act - Set back to null
        baseBet.Name = null;
        baseBet.Settlement = null;
        baseBet.SuspensionReason = null;
        baseBet.ParticipantId = null;
        baseBet.PlayerName = null;

        // Assert - Back to null state
        baseBet.Name.Should().BeNull();
        baseBet.Settlement.Should().BeNull();
        baseBet.SuspensionReason.Should().BeNull();
        baseBet.ParticipantId.Should().BeNull();
        baseBet.PlayerName.Should().BeNull();
=======
        // Act & Assert - Test that all properties can be read and written
        var id = baseBet.Id;
        baseBet.Id = 999L;
        baseBet.Id.Should().Be(999L);

        var name = baseBet.Name;
        baseBet.Name = "New Name";
        baseBet.Name.Should().Be("New Name");

        var line = baseBet.Line;
        baseBet.Line = "2.5";
        baseBet.Line.Should().Be("2.5");

        var baseLine = baseBet.BaseLine;
        baseBet.BaseLine = "1.0";
        baseBet.BaseLine.Should().Be("1.0");

        var status = baseBet.Status;
        baseBet.Status = BetStatus.Suspended;
        baseBet.Status.Should().Be(BetStatus.Suspended);

        var probability = baseBet.Probability;
        baseBet.Probability = 0.85;
        baseBet.Probability.Should().Be(0.85);
>>>>>>> 1f8c6ee7
    }
} <|MERGE_RESOLUTION|>--- conflicted
+++ resolved
@@ -1,147 +1,5 @@
+using System;
 using FluentAssertions;
-<<<<<<< HEAD
-using Trade360SDK.Common.Entities.Markets;
-using Trade360SDK.Common.Entities.Enums;
-using System;
-
-namespace Trade360SDK.Common.Entities.Tests.Entities.Markets;
-
-/// <summary>
-/// Comprehensive tests for BaseBet class covering all properties,
-/// enums, edge cases, and value validation.
-/// </summary>
-public class BaseBetComprehensiveTests
-{
-    [Fact]
-    public void BaseBet_DefaultConstructor_ShouldInitializeWithDefaultValues()
-    {
-        // Act
-        var baseBet = new BaseBet();
-
-        // Assert
-        baseBet.Id.Should().Be(0);
-        baseBet.Name.Should().BeNull();
-        baseBet.Line.Should().BeNull();
-        baseBet.BaseLine.Should().BeNull();
-        baseBet.Status.Should().Be(BetStatus.NotSet);
-        baseBet.StartPrice.Should().BeNull();
-        baseBet.Price.Should().BeNull();
-        baseBet.PriceIN.Should().BeNull();
-        baseBet.PriceUS.Should().BeNull();
-        baseBet.PriceUK.Should().BeNull();
-        baseBet.PriceMA.Should().BeNull();
-        baseBet.PriceHK.Should().BeNull();
-        baseBet.PriceVolume.Should().BeNull();
-        baseBet.Settlement.Should().BeNull();
-        baseBet.SuspensionReason.Should().BeNull();
-        baseBet.LastUpdate.Should().Be(default(DateTime));
-        baseBet.Probability.Should().Be(0.0);
-        baseBet.ParticipantId.Should().BeNull();
-        baseBet.PlayerName.Should().BeNull();
-    }
-
-    [Fact]
-    public void BaseBet_Id_ShouldSetAndGetCorrectly()
-    {
-        // Arrange
-        var baseBet = new BaseBet();
-        var expectedId = 123456789L;
-
-        // Act
-        baseBet.Id = expectedId;
-
-        // Assert
-        baseBet.Id.Should().Be(expectedId);
-    }
-
-    [Theory]
-    [InlineData(0L)]
-    [InlineData(1L)]
-    [InlineData(-1L)]
-    [InlineData(long.MaxValue)]
-    [InlineData(long.MinValue)]
-    [InlineData(999999999999L)]
-    public void BaseBet_Id_ShouldHandleVariousLongValues(long id)
-    {
-        // Arrange
-        var baseBet = new BaseBet();
-
-        // Act
-        baseBet.Id = id;
-
-        // Assert
-        baseBet.Id.Should().Be(id);
-    }
-
-    [Fact]
-    public void BaseBet_Name_ShouldSetAndGetCorrectly()
-    {
-        // Arrange
-        var baseBet = new BaseBet();
-        var expectedName = "Home Team Win";
-
-        // Act
-        baseBet.Name = expectedName;
-
-        // Assert
-        baseBet.Name.Should().Be(expectedName);
-    }
-
-    [Theory]
-    [InlineData("")]
-    [InlineData(" ")]
-    [InlineData("Simple Bet")]
-    [InlineData("Bet with Special Characters: !@#$%^&*()")]
-    [InlineData("Bet with Unicode: 赌注")]
-    [InlineData("Very Long Bet Name That Exceeds Normal Length Expectations")]
-    public void BaseBet_Name_ShouldHandleVariousStringValues(string name)
-    {
-        // Arrange
-        var baseBet = new BaseBet();
-
-        // Act
-        baseBet.Name = name;
-
-        // Assert
-        baseBet.Name.Should().Be(name);
-    }
-
-    [Fact]
-    public void BaseBet_Name_ShouldHandleNullValue()
-    {
-        // Arrange
-        var baseBet = new BaseBet();
-
-        // Act
-        baseBet.Name = null;
-
-        // Assert
-        baseBet.Name.Should().BeNull();
-    }
-
-    [Theory]
-    [InlineData("")]
-    [InlineData("0")]
-    [InlineData("2.5")]
-    [InlineData("-1.5")]
-    [InlineData("+1")]
-    [InlineData("Asian Handicap")]
-    public void BaseBet_Line_ShouldHandleVariousStringValues(string line)
-    {
-        // Arrange
-        var baseBet = new BaseBet();
-
-        // Act
-        baseBet.Line = line;
-
-        // Assert
-        baseBet.Line.Should().Be(line);
-    }
-
-    [Fact]
-    public void BaseBet_Line_ShouldHandleNullValue()
-    {
-=======
 using Trade360SDK.Common.Entities.Enums;
 using Trade360SDK.Common.Entities.Markets;
 using Xunit;
@@ -348,105 +206,10 @@
     [InlineData(null)]
     public void PriceMA_Property_ShouldAcceptNullableStringValues(string? expectedPriceMA)
     {
->>>>>>> 1f8c6ee7
-        // Arrange
-        var baseBet = new BaseBet();
-
-        // Act
-<<<<<<< HEAD
-        baseBet.Line = null;
-
-        // Assert
-        baseBet.Line.Should().BeNull();
-    }
-
-    [Theory]
-    [InlineData("")]
-    [InlineData("0")]
-    [InlineData("1.5")]
-    [InlineData("-2.5")]
-    [InlineData("Base Line Value")]
-    public void BaseBet_BaseLine_ShouldHandleVariousStringValues(string baseLine)
-    {
-        // Arrange
-        var baseBet = new BaseBet();
-
-        // Act
-        baseBet.BaseLine = baseLine;
-
-        // Assert
-        baseBet.BaseLine.Should().Be(baseLine);
-    }
-
-    [Fact]
-    public void BaseBet_BaseLine_ShouldHandleNullValue()
-    {
-        // Arrange
-        var baseBet = new BaseBet();
-
-        // Act
-        baseBet.BaseLine = null;
-
-        // Assert
-        baseBet.BaseLine.Should().BeNull();
-    }
-
-    [Theory]
-    [InlineData(BetStatus.NotSet)]
-    [InlineData(BetStatus.Open)]
-    [InlineData(BetStatus.Suspended)]
-    [InlineData(BetStatus.Settled)]
-    public void BaseBet_Status_ShouldHandleAllBetStatusValues(BetStatus status)
-    {
-        // Arrange
-        var baseBet = new BaseBet();
-
-        // Act
-        baseBet.Status = status;
-
-        // Assert
-        baseBet.Status.Should().Be(status);
-    }
-
-    [Theory]
-    [InlineData("")]
-    [InlineData("1.50")]
-    [InlineData("2.00")]
-    [InlineData("10.5")]
-    [InlineData("1000")]
-    public void BaseBet_StartPrice_ShouldHandleVariousStringValues(string startPrice)
-    {
-        // Arrange
-        var baseBet = new BaseBet();
-
-        // Act
-        baseBet.StartPrice = startPrice;
-
-        // Assert
-        baseBet.StartPrice.Should().Be(startPrice);
-    }
-
-    [Fact]
-    public void BaseBet_StartPrice_ShouldHandleNullValue()
-    {
-        // Arrange
-        var baseBet = new BaseBet();
-
-        // Act
-        baseBet.StartPrice = null;
-
-        // Assert
-        baseBet.StartPrice.Should().BeNull();
-    }
-
-    [Theory]
-    [InlineData("")]
-    [InlineData("1.50")]
-    [InlineData("2.00")]
-    [InlineData("10.5")]
-    [InlineData("1000")]
-    public void BaseBet_Price_ShouldHandleVariousStringValues(string price)
-=======
+        // Arrange
+        var baseBet = new BaseBet();
+
+        // Act
         baseBet.PriceMA = expectedPriceMA;
 
         // Assert
@@ -459,118 +222,11 @@
     [InlineData("")]
     [InlineData(null)]
     public void PriceHK_Property_ShouldAcceptNullableStringValues(string? expectedPriceHK)
->>>>>>> 1f8c6ee7
-    {
-        // Arrange
-        var baseBet = new BaseBet();
-
-        // Act
-<<<<<<< HEAD
-        baseBet.Price = price;
-
-        // Assert
-        baseBet.Price.Should().Be(price);
-    }
-
-    [Fact]
-    public void BaseBet_Price_ShouldHandleNullValue()
-    {
-        // Arrange
-        var baseBet = new BaseBet();
-
-        // Act
-        baseBet.Price = null;
-
-        // Assert
-        baseBet.Price.Should().BeNull();
-    }
-
-    [Theory]
-    [InlineData("1.50")]
-    [InlineData("2.00")]
-    [InlineData("10.5")]
-    public void BaseBet_PriceIN_ShouldHandleVariousStringValues(string priceIN)
-    {
-        // Arrange
-        var baseBet = new BaseBet();
-
-        // Act
-        baseBet.PriceIN = priceIN;
-
-        // Assert
-        baseBet.PriceIN.Should().Be(priceIN);
-    }
-
-    [Theory]
-    [InlineData("+150")]
-    [InlineData("-200")]
-    [InlineData("100")]
-    public void BaseBet_PriceUS_ShouldHandleVariousStringValues(string priceUS)
-    {
-        // Arrange
-        var baseBet = new BaseBet();
-
-        // Act
-        baseBet.PriceUS = priceUS;
-
-        // Assert
-        baseBet.PriceUS.Should().Be(priceUS);
-    }
-
-    [Theory]
-    [InlineData("1/2")]
-    [InlineData("5/1")]
-    [InlineData("10/3")]
-    public void BaseBet_PriceUK_ShouldHandleVariousStringValues(string priceUK)
-    {
-        // Arrange
-        var baseBet = new BaseBet();
-
-        // Act
-        baseBet.PriceUK = priceUK;
-
-        // Assert
-        baseBet.PriceUK.Should().Be(priceUK);
-    }
-
-    [Theory]
-    [InlineData("0.50")]
-    [InlineData("1.00")]
-    [InlineData("2.50")]
-    public void BaseBet_PriceMA_ShouldHandleVariousStringValues(string priceMA)
-    {
-        // Arrange
-        var baseBet = new BaseBet();
-
-        // Act
-        baseBet.PriceMA = priceMA;
-
-        // Assert
-        baseBet.PriceMA.Should().Be(priceMA);
-    }
-
-    [Theory]
-    [InlineData("1.50")]
-    [InlineData("2.00")]
-    [InlineData("0.90")]
-    public void BaseBet_PriceHK_ShouldHandleVariousStringValues(string priceHK)
-    {
-        // Arrange
-        var baseBet = new BaseBet();
-
-        // Act
-        baseBet.PriceHK = priceHK;
-
-        // Assert
-        baseBet.PriceHK.Should().Be(priceHK);
-    }
-
-    [Theory]
-    [InlineData("1000")]
-    [InlineData("50000")]
-    [InlineData("250000")]
-    public void BaseBet_PriceVolume_ShouldHandleVariousStringValues(string priceVolume)
-=======
+    {
+        // Arrange
+        var baseBet = new BaseBet();
+
+        // Act
         baseBet.PriceHK = expectedPriceHK;
 
         // Assert
@@ -583,42 +239,11 @@
     [InlineData("")]
     [InlineData(null)]
     public void PriceVolume_Property_ShouldAcceptNullableStringValues(string? expectedPriceVolume)
->>>>>>> 1f8c6ee7
-    {
-        // Arrange
-        var baseBet = new BaseBet();
-
-        // Act
-<<<<<<< HEAD
-        baseBet.PriceVolume = priceVolume;
-
-        // Assert
-        baseBet.PriceVolume.Should().Be(priceVolume);
-    }
-
-    [Theory]
-    [InlineData(SettlementType.Cancelled)]
-    [InlineData(SettlementType.NotSettled)]
-    [InlineData(SettlementType.Loser)]
-    [InlineData(SettlementType.Winner)]
-    [InlineData(SettlementType.Refund)]
-    [InlineData(SettlementType.HalfLost)]
-    [InlineData(SettlementType.HalfWon)]
-    public void BaseBet_Settlement_ShouldHandleAllSettlementTypeValues(SettlementType settlementType)
-    {
-        // Arrange
-        var baseBet = new BaseBet();
-
-        // Act
-        baseBet.Settlement = settlementType;
-
-        // Assert
-        baseBet.Settlement.Should().Be(settlementType);
-    }
-
-    [Fact]
-    public void BaseBet_Settlement_ShouldHandleNullValue()
-=======
+    {
+        // Arrange
+        var baseBet = new BaseBet();
+
+        // Act
         baseBet.PriceVolume = expectedPriceVolume;
 
         // Assert
@@ -635,41 +260,11 @@
     [InlineData(SettlementType.Cancelled)]
     [InlineData(null)]
     public void Settlement_Property_ShouldAcceptNullableSettlementTypeValues(SettlementType? expectedSettlement)
->>>>>>> 1f8c6ee7
-    {
-        // Arrange
-        var baseBet = new BaseBet();
-
-        // Act
-<<<<<<< HEAD
-        baseBet.Settlement = null;
-
-        // Assert
-        baseBet.Settlement.Should().BeNull();
-    }
-
-    [Theory]
-    [InlineData(0)]
-    [InlineData(1)]
-    [InlineData(100)]
-    [InlineData(-1)]
-    [InlineData(int.MaxValue)]
-    [InlineData(int.MinValue)]
-    public void BaseBet_SuspensionReason_ShouldHandleVariousIntegerValues(int suspensionReason)
-    {
-        // Arrange
-        var baseBet = new BaseBet();
-
-        // Act
-        baseBet.SuspensionReason = suspensionReason;
-
-        // Assert
-        baseBet.SuspensionReason.Should().Be(suspensionReason);
-    }
-
-    [Fact]
-    public void BaseBet_SuspensionReason_ShouldHandleNullValue()
-=======
+    {
+        // Arrange
+        var baseBet = new BaseBet();
+
+        // Act
         baseBet.Settlement = expectedSettlement;
 
         // Assert
@@ -683,26 +278,11 @@
     [InlineData(0)]
     [InlineData(-1)]
     public void SuspensionReason_Property_ShouldAcceptNullableIntValues(int? expectedSuspensionReason)
->>>>>>> 1f8c6ee7
-    {
-        // Arrange
-        var baseBet = new BaseBet();
-
-        // Act
-<<<<<<< HEAD
-        baseBet.SuspensionReason = null;
-
-        // Assert
-        baseBet.SuspensionReason.Should().BeNull();
-    }
-
-    [Fact]
-    public void BaseBet_LastUpdate_ShouldSetAndGetCorrectly()
-    {
-        // Arrange
-        var baseBet = new BaseBet();
-        var expectedDateTime = new DateTime(2024, 1, 15, 10, 30, 45);
-=======
+    {
+        // Arrange
+        var baseBet = new BaseBet();
+
+        // Act
         baseBet.SuspensionReason = expectedSuspensionReason;
 
         // Assert
@@ -715,7 +295,6 @@
         // Arrange
         var baseBet = new BaseBet();
         var expectedDateTime = new DateTime(2023, 12, 25, 10, 30, 45);
->>>>>>> 1f8c6ee7
 
         // Act
         baseBet.LastUpdate = expectedDateTime;
@@ -728,53 +307,16 @@
     [InlineData(0.0)]
     [InlineData(0.5)]
     [InlineData(1.0)]
-<<<<<<< HEAD
-    [InlineData(100.0)]
-    [InlineData(-1.0)]
-    [InlineData(double.MaxValue)]
-    [InlineData(double.MinValue)]
-    public void BaseBet_Probability_ShouldHandleVariousDoubleValues(double probability)
-=======
     [InlineData(0.25)]
     [InlineData(0.75)]
     [InlineData(100.0)]
     [InlineData(-1.0)]
     public void Probability_Property_ShouldAcceptDoubleValues(double expectedProbability)
->>>>>>> 1f8c6ee7
-    {
-        // Arrange
-        var baseBet = new BaseBet();
-
-        // Act
-<<<<<<< HEAD
-        baseBet.Probability = probability;
-
-        // Assert
-        baseBet.Probability.Should().Be(probability);
-    }
-
-    [Theory]
-    [InlineData(0)]
-    [InlineData(1)]
-    [InlineData(12345)]
-    [InlineData(-1)]
-    [InlineData(int.MaxValue)]
-    [InlineData(int.MinValue)]
-    public void BaseBet_ParticipantId_ShouldHandleVariousIntegerValues(int participantId)
-    {
-        // Arrange
-        var baseBet = new BaseBet();
-
-        // Act
-        baseBet.ParticipantId = participantId;
-
-        // Assert
-        baseBet.ParticipantId.Should().Be(participantId);
-    }
-
-    [Fact]
-    public void BaseBet_ParticipantId_ShouldHandleNullValue()
-=======
+    {
+        // Arrange
+        var baseBet = new BaseBet();
+
+        // Act
         baseBet.Probability = expectedProbability;
 
         // Assert
@@ -788,41 +330,11 @@
     [InlineData(0)]
     [InlineData(-1)]
     public void ParticipantId_Property_ShouldAcceptNullableIntValues(int? expectedParticipantId)
->>>>>>> 1f8c6ee7
-    {
-        // Arrange
-        var baseBet = new BaseBet();
-
-        // Act
-<<<<<<< HEAD
-        baseBet.ParticipantId = null;
-
-        // Assert
-        baseBet.ParticipantId.Should().BeNull();
-    }
-
-    [Theory]
-    [InlineData("")]
-    [InlineData(" ")]
-    [InlineData("John Doe")]
-    [InlineData("Player with Special Characters: !@#$%")]
-    [InlineData("Player with Unicode: 球员")]
-    [InlineData("Very Long Player Name That Exceeds Normal Length")]
-    public void BaseBet_PlayerName_ShouldHandleVariousStringValues(string playerName)
-    {
-        // Arrange
-        var baseBet = new BaseBet();
-
-        // Act
-        baseBet.PlayerName = playerName;
-
-        // Assert
-        baseBet.PlayerName.Should().Be(playerName);
-    }
-
-    [Fact]
-    public void BaseBet_PlayerName_ShouldHandleNullValue()
-=======
+    {
+        // Arrange
+        var baseBet = new BaseBet();
+
+        // Act
         baseBet.ParticipantId = expectedParticipantId;
 
         // Assert
@@ -836,104 +348,11 @@
     [InlineData(null)]
     [InlineData("Very Long Player Name With Special Characters")]
     public void PlayerName_Property_ShouldAcceptNullableStringValues(string? expectedPlayerName)
->>>>>>> 1f8c6ee7
-    {
-        // Arrange
-        var baseBet = new BaseBet();
-
-        // Act
-<<<<<<< HEAD
-        baseBet.PlayerName = null;
-
-        // Assert
-        baseBet.PlayerName.Should().BeNull();
-    }
-
-    [Fact]
-    public void BaseBet_AllProperties_ShouldSetAndGetCorrectly()
-    {
-        // Arrange
-        var baseBet = new BaseBet();
-        var expectedDateTime = DateTime.UtcNow;
-
-        // Act
-        baseBet.Id = 123456L;
-        baseBet.Name = "Test Bet";
-        baseBet.Line = "2.5";
-        baseBet.BaseLine = "1.5";
-        baseBet.Status = BetStatus.Open;
-        baseBet.StartPrice = "2.00";
-        baseBet.Price = "1.90";
-        baseBet.PriceIN = "1.90";
-        baseBet.PriceUS = "+190";
-        baseBet.PriceUK = "9/10";
-        baseBet.PriceMA = "0.90";
-        baseBet.PriceHK = "0.90";
-        baseBet.PriceVolume = "50000";
-        baseBet.Settlement = SettlementType.Winner;
-        baseBet.SuspensionReason = 1;
-        baseBet.LastUpdate = expectedDateTime;
-        baseBet.Probability = 0.526;
-        baseBet.ParticipantId = 789;
-        baseBet.PlayerName = "Test Player";
-
-        // Assert
-        baseBet.Id.Should().Be(123456L);
-        baseBet.Name.Should().Be("Test Bet");
-        baseBet.Line.Should().Be("2.5");
-        baseBet.BaseLine.Should().Be("1.5");
-        baseBet.Status.Should().Be(BetStatus.Open);
-        baseBet.StartPrice.Should().Be("2.00");
-        baseBet.Price.Should().Be("1.90");
-        baseBet.PriceIN.Should().Be("1.90");
-        baseBet.PriceUS.Should().Be("+190");
-        baseBet.PriceUK.Should().Be("9/10");
-        baseBet.PriceMA.Should().Be("0.90");
-        baseBet.PriceHK.Should().Be("0.90");
-        baseBet.PriceVolume.Should().Be("50000");
-        baseBet.Settlement.Should().Be(SettlementType.Winner);
-        baseBet.SuspensionReason.Should().Be(1);
-        baseBet.LastUpdate.Should().Be(expectedDateTime);
-        baseBet.Probability.Should().Be(0.526);
-        baseBet.ParticipantId.Should().Be(789);
-        baseBet.PlayerName.Should().Be("Test Player");
-    }
-
-    [Fact]
-    public void BaseBet_PropertyChanges_ShouldNotAffectOtherProperties()
-    {
-        // Arrange
-        var baseBet = new BaseBet
-        {
-            Id = 1L,
-            Name = "Original Name",
-            Price = "1.50"
-        };
-
-        // Act
-        baseBet.Id = 999L;
-
-        // Assert
-        baseBet.Id.Should().Be(999L);
-        baseBet.Name.Should().Be("Original Name");
-        baseBet.Price.Should().Be("1.50");
-    }
-
-    [Fact]
-    public void BaseBet_ObjectInstantiation_ShouldCreateIndependentInstances()
-    {
-        // Arrange & Act
-        var baseBet1 = new BaseBet { Id = 1L, Name = "Bet 1" };
-        var baseBet2 = new BaseBet { Id = 2L, Name = "Bet 2" };
-
-        // Assert
-        baseBet1.Id.Should().NotBe(baseBet2.Id);
-        baseBet1.Name.Should().NotBe(baseBet2.Name);
-    }
-
-    [Fact]
-    public void BaseBet_AllPriceFormats_ShouldHandleCorrectly()
-=======
+    {
+        // Arrange
+        var baseBet = new BaseBet();
+
+        // Act
         baseBet.PlayerName = expectedPlayerName;
 
         // Assert
@@ -1001,70 +420,10 @@
 
     [Fact]
     public void Properties_ShouldBeGettableAndSettable()
->>>>>>> 1f8c6ee7
-    {
-        // Arrange
-        var baseBet = new BaseBet();
-
-<<<<<<< HEAD
-        // Act
-        baseBet.Price = "2.00";      // Decimal
-        baseBet.PriceIN = "2.00";    // Indonesian
-        baseBet.PriceUS = "+100";    // American
-        baseBet.PriceUK = "1/1";     // Fractional
-        baseBet.PriceMA = "1.00";    // Malay
-        baseBet.PriceHK = "1.00";    // Hong Kong
-
-        // Assert
-        baseBet.Price.Should().Be("2.00");
-        baseBet.PriceIN.Should().Be("2.00");
-        baseBet.PriceUS.Should().Be("+100");
-        baseBet.PriceUK.Should().Be("1/1");
-        baseBet.PriceMA.Should().Be("1.00");
-        baseBet.PriceHK.Should().Be("1.00");
-    }
-
-    [Fact]
-    public void BaseBet_NullableProperties_ShouldHandleNullAndNonNullCorrectly()
-    {
-        // Arrange
-        var baseBet = new BaseBet();
-
-        // Act & Assert - Initial null state
-        baseBet.Name.Should().BeNull();
-        baseBet.Settlement.Should().BeNull();
-        baseBet.SuspensionReason.Should().BeNull();
-        baseBet.ParticipantId.Should().BeNull();
-        baseBet.PlayerName.Should().BeNull();
-
-        // Act - Set non-null values
-        baseBet.Name = "Test Name";
-        baseBet.Settlement = SettlementType.Winner;
-        baseBet.SuspensionReason = 1;
-        baseBet.ParticipantId = 123;
-        baseBet.PlayerName = "Test Player";
-
-        // Assert - Non-null state
-        baseBet.Name.Should().NotBeNull();
-        baseBet.Settlement.Should().NotBeNull();
-        baseBet.SuspensionReason.Should().NotBeNull();
-        baseBet.ParticipantId.Should().NotBeNull();
-        baseBet.PlayerName.Should().NotBeNull();
-
-        // Act - Set back to null
-        baseBet.Name = null;
-        baseBet.Settlement = null;
-        baseBet.SuspensionReason = null;
-        baseBet.ParticipantId = null;
-        baseBet.PlayerName = null;
-
-        // Assert - Back to null state
-        baseBet.Name.Should().BeNull();
-        baseBet.Settlement.Should().BeNull();
-        baseBet.SuspensionReason.Should().BeNull();
-        baseBet.ParticipantId.Should().BeNull();
-        baseBet.PlayerName.Should().BeNull();
-=======
+    {
+        // Arrange
+        var baseBet = new BaseBet();
+
         // Act & Assert - Test that all properties can be read and written
         var id = baseBet.Id;
         baseBet.Id = 999L;
@@ -1089,6 +448,5 @@
         var probability = baseBet.Probability;
         baseBet.Probability = 0.85;
         baseBet.Probability.Should().Be(0.85);
->>>>>>> 1f8c6ee7
     }
 } 
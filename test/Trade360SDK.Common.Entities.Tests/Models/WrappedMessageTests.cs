--- conflicted
+++ resolved
@@ -1,77 +1,14 @@
-<<<<<<< HEAD
-using System;
-=======
->>>>>>> 1f8c6ee7
 using FluentAssertions;
 using Trade360SDK.Common.Models;
 using Xunit;
 using System;
 using System.Linq;
 
-<<<<<<< HEAD
-namespace Trade360SDK.Common.Entities.Tests.Models
-=======
 namespace Trade360SDK.Common.Tests.Models
->>>>>>> 1f8c6ee7
 {
     public class WrappedMessageTests
     {
         [Fact]
-<<<<<<< HEAD
-        public void WrappedMessage_DefaultConstructor_ShouldInitializeWithNullValues()
-        {
-            // Act
-            var wrappedMessage = new WrappedMessage();
-
-            // Assert
-            wrappedMessage.Should().NotBeNull();
-            wrappedMessage.Header.Should().BeNull();
-            wrappedMessage.Body.Should().BeNull();
-        }
-
-        [Fact]
-        public void WrappedMessage_HeaderProperty_ShouldBeSettableAndGettable()
-        {
-            // Arrange
-            var wrappedMessage = new WrappedMessage();
-            var header = new MessageHeader
-            {
-                Type = 1,
-                MsgSeq = 12345,
-                CreationDate = "2024-01-01T10:30:00Z"
-            };
-
-            // Act
-            wrappedMessage.Header = header;
-
-            // Assert
-            wrappedMessage.Header.Should().NotBeNull();
-            wrappedMessage.Header.Should().BeSameAs(header);
-            wrappedMessage.Header.Type.Should().Be(1);
-            wrappedMessage.Header.MsgSeq.Should().Be(12345);
-            wrappedMessage.Header.CreationDate.Should().Be("2024-01-01T10:30:00Z");
-        }
-
-        [Fact]
-        public void WrappedMessage_BodyProperty_ShouldBeSettableAndGettable()
-        {
-            // Arrange
-            var wrappedMessage = new WrappedMessage();
-            var body = "{\"Events\": [{\"Id\": 12345, \"Status\": 1}]}";
-
-            // Act
-            wrappedMessage.Body = body;
-
-            // Assert
-            wrappedMessage.Body.Should().NotBeNull();
-            wrappedMessage.Body.Should().Be(body);
-            wrappedMessage.Body.Should().Contain("Events");
-            wrappedMessage.Body.Should().Contain("12345");
-        }
-
-        [Fact]
-        public void WrappedMessage_WithCompleteData_ShouldMaintainAllProperties()
-=======
         public void Constructor_ShouldCreateInstanceSuccessfully()
         {
             // Act
@@ -203,25 +140,10 @@
 
         [Fact]
         public void CompleteMessage_ShouldWorkWithBothProperties()
->>>>>>> 1f8c6ee7
         {
             // Arrange
             var header = new MessageHeader
             {
-<<<<<<< HEAD
-                Type = 3,
-                MsgSeq = 99999,
-                CreationDate = "2024-12-25T15:30:45.123Z",
-                MsgGuid = "550e8400-e29b-41d4-a716-446655440000",
-                ServerTimestamp = 1704105000000,
-                MessageBrokerTimestamp = DateTime.UtcNow,
-                MessageTimestamp = DateTime.UtcNow.AddSeconds(1)
-            };
-            var body = "{\"Events\": [{\"Id\": 12345, \"Status\": 1, \"Markets\": []}]}";
-
-            // Act
-            var wrappedMessage = new WrappedMessage
-=======
                 MsgGuid = "msg-123",
                 MessageTimestamp = new DateTime(2024, 1, 1, 12, 0, 0, DateTimeKind.Utc),
                 Type = 456
@@ -230,441 +152,12 @@
 
             // Act
             var message = new WrappedMessage
->>>>>>> 1f8c6ee7
             {
                 Header = header,
                 Body = body
             };
 
             // Assert
-<<<<<<< HEAD
-            wrappedMessage.Should().NotBeNull();
-            wrappedMessage.Header.Should().NotBeNull();
-            wrappedMessage.Header.Should().BeSameAs(header);
-            wrappedMessage.Body.Should().Be(body);
-            
-            // Verify all header properties are preserved
-            wrappedMessage.Header.Type.Should().Be(3);
-            wrappedMessage.Header.MsgSeq.Should().Be(99999);
-            wrappedMessage.Header.CreationDate.Should().Be("2024-12-25T15:30:45.123Z");
-            wrappedMessage.Header.MsgGuid.Should().Be("550e8400-e29b-41d4-a716-446655440000");
-            wrappedMessage.Header.ServerTimestamp.Should().Be(1704105000000);
-            wrappedMessage.Header.MessageBrokerTimestamp.Should().NotBeNull();
-            wrappedMessage.Header.MessageTimestamp.Should().NotBeNull();
-        }
-
-        [Fact]
-        public void WrappedMessage_HeaderCanBeSetToNull_ShouldAllowNullHeader()
-        {
-            // Arrange
-            var wrappedMessage = new WrappedMessage
-            {
-                Header = new MessageHeader { Type = 1 }
-            };
-
-            // Act
-            wrappedMessage.Header = null;
-
-            // Assert
-            wrappedMessage.Header.Should().BeNull();
-        }
-
-        [Fact]
-        public void WrappedMessage_BodyCanBeSetToNull_ShouldAllowNullBody()
-        {
-            // Arrange
-            var wrappedMessage = new WrappedMessage
-            {
-                Body = "test body"
-            };
-
-            // Act
-            wrappedMessage.Body = null;
-
-            // Assert
-            wrappedMessage.Body.Should().BeNull();
-        }
-
-        [Fact]
-        public void WrappedMessage_WithEmptyStringBody_ShouldPreserveEmptyString()
-        {
-            // Arrange
-            var wrappedMessage = new WrappedMessage();
-
-            // Act
-            wrappedMessage.Body = "";
-
-            // Assert
-            wrappedMessage.Body.Should().NotBeNull();
-            wrappedMessage.Body.Should().BeEmpty();
-        }
-
-        [Fact]
-        public void WrappedMessage_WithLargeBody_ShouldHandleLargeContent()
-        {
-            // Arrange
-            var largeBody = new string('A', 100000); // 100KB string
-            var wrappedMessage = new WrappedMessage();
-
-            // Act
-            wrappedMessage.Body = largeBody;
-
-            // Assert
-            wrappedMessage.Body.Should().NotBeNull();
-            wrappedMessage.Body.Should().HaveLength(100000);
-            wrappedMessage.Body.Should().Be(largeBody);
-        }
-
-        [Fact]
-        public void WrappedMessage_PropertyChanges_ShouldNotAffectEachOther()
-        {
-            // Arrange
-            var wrappedMessage = new WrappedMessage();
-            var originalHeader = new MessageHeader { Type = 1 };
-            var originalBody = "original body";
-
-            // Act
-            wrappedMessage.Header = originalHeader;
-            wrappedMessage.Body = originalBody;
-            
-            var newHeader = new MessageHeader { Type = 2 };
-            var newBody = "new body";
-            
-            wrappedMessage.Header = newHeader;
-            wrappedMessage.Body = newBody;
-
-            // Assert
-            wrappedMessage.Header.Should().BeSameAs(newHeader);
-            wrappedMessage.Header.Type.Should().Be(2);
-            wrappedMessage.Body.Should().Be(newBody);
-            
-            // Original objects should remain unchanged
-            originalHeader.Type.Should().Be(1);
-        }
-    }
-
-    public class MessageHeaderTests
-    {
-        [Fact]
-        public void MessageHeader_DefaultConstructor_ShouldInitializeWithDefaultValues()
-        {
-            // Act
-            var header = new MessageHeader();
-
-            // Assert
-            header.Should().NotBeNull();
-            header.CreationDate.Should().BeNull();
-            header.Type.Should().Be(0);
-            header.MsgSeq.Should().BeNull();
-            header.MsgGuid.Should().BeNull();
-            header.ServerTimestamp.Should().BeNull();
-            header.MessageBrokerTimestamp.Should().BeNull();
-            header.MessageTimestamp.Should().BeNull();
-        }
-
-        [Fact]
-        public void MessageHeader_CreationDateProperty_ShouldBeSettableAndGettable()
-        {
-            // Arrange
-            var header = new MessageHeader();
-            var creationDate = "2024-01-01T10:30:00Z";
-
-            // Act
-            header.CreationDate = creationDate;
-
-            // Assert
-            header.CreationDate.Should().Be(creationDate);
-        }
-
-        [Fact]
-        public void MessageHeader_TypeProperty_ShouldBeSettableAndGettable()
-        {
-            // Arrange
-            var header = new MessageHeader();
-            var type = 42;
-
-            // Act
-            header.Type = type;
-
-            // Assert
-            header.Type.Should().Be(type);
-        }
-
-        [Fact]
-        public void MessageHeader_MsgSeqProperty_ShouldBeSettableAndGettable()
-        {
-            // Arrange
-            var header = new MessageHeader();
-            var msgSeq = 12345;
-
-            // Act
-            header.MsgSeq = msgSeq;
-
-            // Assert
-            header.MsgSeq.Should().Be(msgSeq);
-        }
-
-        [Fact]
-        public void MessageHeader_MsgGuidProperty_ShouldBeSettableAndGettable()
-        {
-            // Arrange
-            var header = new MessageHeader();
-            var msgGuid = "550e8400-e29b-41d4-a716-446655440000";
-
-            // Act
-            header.MsgGuid = msgGuid;
-
-            // Assert
-            header.MsgGuid.Should().Be(msgGuid);
-        }
-
-        [Fact]
-        public void MessageHeader_ServerTimestampProperty_ShouldBeSettableAndGettable()
-        {
-            // Arrange
-            var header = new MessageHeader();
-            var serverTimestamp = 1704105000000L;
-
-            // Act
-            header.ServerTimestamp = serverTimestamp;
-
-            // Assert
-            header.ServerTimestamp.Should().Be(serverTimestamp);
-        }
-
-        [Fact]
-        public void MessageHeader_MessageBrokerTimestampProperty_ShouldBeSettableAndGettable()
-        {
-            // Arrange
-            var header = new MessageHeader();
-            var timestamp = DateTime.UtcNow;
-
-            // Act
-            header.MessageBrokerTimestamp = timestamp;
-
-            // Assert
-            header.MessageBrokerTimestamp.Should().Be(timestamp);
-        }
-
-        [Fact]
-        public void MessageHeader_MessageTimestampProperty_ShouldBeSettableAndGettable()
-        {
-            // Arrange
-            var header = new MessageHeader();
-            var timestamp = DateTime.UtcNow;
-
-            // Act
-            header.MessageTimestamp = timestamp;
-
-            // Assert
-            header.MessageTimestamp.Should().Be(timestamp);
-        }
-
-        [Fact]
-        public void MessageHeader_WithAllProperties_ShouldMaintainAllValues()
-        {
-            // Arrange
-            var creationDate = "2024-12-25T15:30:45.123Z";
-            var type = 3;
-            var msgSeq = 99999;
-            var msgGuid = "550e8400-e29b-41d4-a716-446655440000";
-            var serverTimestamp = 1704105000000L;
-            var messageBrokerTimestamp = DateTime.UtcNow;
-            var messageTimestamp = DateTime.UtcNow.AddSeconds(1);
-
-            // Act
-            var header = new MessageHeader
-            {
-                CreationDate = creationDate,
-                Type = type,
-                MsgSeq = msgSeq,
-                MsgGuid = msgGuid,
-                ServerTimestamp = serverTimestamp,
-                MessageBrokerTimestamp = messageBrokerTimestamp,
-                MessageTimestamp = messageTimestamp
-            };
-
-            // Assert
-            header.Should().NotBeNull();
-            header.CreationDate.Should().Be(creationDate);
-            header.Type.Should().Be(type);
-            header.MsgSeq.Should().Be(msgSeq);
-            header.MsgGuid.Should().Be(msgGuid);
-            header.ServerTimestamp.Should().Be(serverTimestamp);
-            header.MessageBrokerTimestamp.Should().Be(messageBrokerTimestamp);
-            header.MessageTimestamp.Should().Be(messageTimestamp);
-        }
-
-        [Fact]
-        public void MessageHeader_NullableProperties_ShouldAcceptNullValues()
-        {
-            // Arrange
-            var header = new MessageHeader
-            {
-                CreationDate = "test",
-                MsgSeq = 123,
-                MsgGuid = "test-guid",
-                ServerTimestamp = 123456789,
-                MessageBrokerTimestamp = DateTime.UtcNow,
-                MessageTimestamp = DateTime.UtcNow
-            };
-
-            // Act
-            header.CreationDate = null;
-            header.MsgSeq = null;
-            header.MsgGuid = null;
-            header.ServerTimestamp = null;
-            header.MessageBrokerTimestamp = null;
-            header.MessageTimestamp = null;
-
-            // Assert
-            header.CreationDate.Should().BeNull();
-            header.MsgSeq.Should().BeNull();
-            header.MsgGuid.Should().BeNull();
-            header.ServerTimestamp.Should().BeNull();
-            header.MessageBrokerTimestamp.Should().BeNull();
-            header.MessageTimestamp.Should().BeNull();
-        }
-
-        [Fact]
-        public void MessageHeader_TypeProperty_ShouldHandleBoundaryValues()
-        {
-            // Arrange
-            var header = new MessageHeader();
-
-            // Act & Assert
-            header.Type = int.MinValue;
-            header.Type.Should().Be(int.MinValue);
-
-            header.Type = int.MaxValue;
-            header.Type.Should().Be(int.MaxValue);
-
-            header.Type = 0;
-            header.Type.Should().Be(0);
-        }
-
-        [Fact]
-        public void MessageHeader_MsgSeqProperty_ShouldHandleBoundaryValues()
-        {
-            // Arrange
-            var header = new MessageHeader();
-
-            // Act & Assert
-            header.MsgSeq = int.MinValue;
-            header.MsgSeq.Should().Be(int.MinValue);
-
-            header.MsgSeq = int.MaxValue;
-            header.MsgSeq.Should().Be(int.MaxValue);
-
-            header.MsgSeq = 0;
-            header.MsgSeq.Should().Be(0);
-        }
-
-        [Fact]
-        public void MessageHeader_ServerTimestampProperty_ShouldHandleBoundaryValues()
-        {
-            // Arrange
-            var header = new MessageHeader();
-
-            // Act & Assert
-            header.ServerTimestamp = long.MinValue;
-            header.ServerTimestamp.Should().Be(long.MinValue);
-
-            header.ServerTimestamp = long.MaxValue;
-            header.ServerTimestamp.Should().Be(long.MaxValue);
-
-            header.ServerTimestamp = 0L;
-            header.ServerTimestamp.Should().Be(0L);
-        }
-
-        [Fact]
-        public void MessageHeader_StringProperties_ShouldHandleEmptyStrings()
-        {
-            // Arrange
-            var header = new MessageHeader();
-
-            // Act
-            header.CreationDate = "";
-            header.MsgGuid = "";
-
-            // Assert
-            header.CreationDate.Should().BeEmpty();
-            header.MsgGuid.Should().BeEmpty();
-        }
-
-        [Fact]
-        public void MessageHeader_StringProperties_ShouldHandleLargeStrings()
-        {
-            // Arrange
-            var header = new MessageHeader();
-            var largeString = new string('A', 10000);
-
-            // Act
-            header.CreationDate = largeString;
-            header.MsgGuid = largeString;
-
-            // Assert
-            header.CreationDate.Should().Be(largeString);
-            header.MsgGuid.Should().Be(largeString);
-        }
-
-        [Fact]
-        public void MessageHeader_DateTimeProperties_ShouldHandlePreciseTimes()
-        {
-            // Arrange
-            var header = new MessageHeader();
-            var preciseTime = new DateTime(2024, 12, 25, 15, 30, 45, 123, DateTimeKind.Utc);
-
-            // Act
-            header.MessageBrokerTimestamp = preciseTime;
-            header.MessageTimestamp = preciseTime;
-
-            // Assert
-            header.MessageBrokerTimestamp.Should().Be(preciseTime);
-            header.MessageTimestamp.Should().Be(preciseTime);
-        }
-
-        [Fact]
-        public void MessageHeader_PropertyChanges_ShouldBeIndependent()
-        {
-            // Arrange
-            var header = new MessageHeader();
-
-            // Act
-            header.Type = 1;
-            header.MsgSeq = 100;
-            header.CreationDate = "2024-01-01";
-            
-            header.Type = 2;
-            header.MsgSeq = 200;
-            header.CreationDate = "2024-01-02";
-
-            // Assert
-            header.Type.Should().Be(2);
-            header.MsgSeq.Should().Be(200);
-            header.CreationDate.Should().Be("2024-01-02");
-        }
-
-        [Theory]
-        [InlineData(1)]
-        [InlineData(2)]
-        [InlineData(3)]
-        [InlineData(31)]
-        [InlineData(32)]
-        [InlineData(35)]
-        [InlineData(38)]
-        [InlineData(40)]
-        public void MessageHeader_WithKnownMessageTypes_ShouldHandleCorrectly(int messageType)
-        {
-            // Arrange
-            var header = new MessageHeader();
-
-            // Act
-            header.Type = messageType;
-
-            // Assert
-            header.Type.Should().Be(messageType);
-=======
             message.Header.Should().NotBeNull();
             message.Header.MsgGuid.Should().Be("msg-123");
             message.Header.MessageTimestamp.Should().Be(new DateTime(2024, 1, 1, 12, 0, 0, DateTimeKind.Utc));
@@ -818,7 +311,6 @@
             headerValue.Should().NotBeNull();
             headerValue!.MsgGuid.Should().Be("reflection-test");
             bodyValue.Should().Be("reflection body");
->>>>>>> 1f8c6ee7
         }
     }
 } 